import cvxpy as cp
import numpy as np

from esm.support import util_constants

# essenstial model config files
_SETUP_FILES = {
    0: 'structure_sets.yml',
    1: 'structure_variables.yml',
    2: 'problem.yml',
}

# headers for table related to sets and data
_STD_TABLE_HEADER = 'name'
_STD_CATEGORY_HEADER = 'category'
_STD_AGGREGATION_HEADER = 'aggregation'

# default column name-type for sets id and values fields
_STD_VALUES_FIELD = {'values': ['values', 'REAL']}
_STD_ID_FIELD = {'id': ['id', 'INTEGER PRIMARY KEY']}

# default headers for variables dataframe
_CVXPY_VAR_HEADER = 'variable'
_FILTER_DICT_HEADER = 'filter'

# default headers for problem dataframe
_OBJECTIVE_HEADER = 'objective function'
_CONSTRAINTS_HEADER = 'constraints'
_PROBLEM_HEADER = 'problem'
_PROBLEM_INFO_HEADER = 'info'
_PROBLEM_STATUS_HEADER = 'status'

# default Set info structure (for validation purpose)
_SET_DEFAULT_STRUCTURE = {
    'symbol': str,
    'table_name': str,
    'table_headers': dict,
    'set_categories': dict,
    'split_problem': bool,
}

# default DataTable and Variable structures (for validation purpose)
_DATA_TABLE_DEFAULT_STRUCTURE = {
    'name': str,
    'type': str,
    'coordinates': list,
    'variables_info': dict,
}
_VARIABLE_DEFAULT_STRUCTURE = {
    'rows': dict,
    'cols': dict,
    'value': str
}

# allowed constants. more can be added, but Variable.define_constant must
# be modified accordingly
_ALLOWED_CONSTANTS = {
    'sum_vector': (np.ones, ),  # vector of 1s
    'identity': (np.eye, ),  # itentity matrix
    # lower triangular matrix of 1s(inc. diagonal)
    'lower_triangular': (util_constants.tril, ),
    # special identity matrix for rcot problems
<<<<<<< HEAD
    # 'identity_rcot': (util_constants.identity_rcot, ),
=======
    'identity_rcot': (util_constants.identity_rcot, ),
>>>>>>> b04ccdd7
}

# allowed operators for defining symbolic CVXPY problem
_ALLOWED_OPERATORS = {
    '+': '+',
    '-': '-',
    '*': '*',
    '@': '@',
    '==': '==',
    '>=': '>=',
    '<=': '<=',
    '(': '(',
    ')': ')',
    ',': ',',
    'tran': cp.transpose,
    'diag': cp.diag,
    'sum': cp.sum,
    'mult': cp.multiply,
    'Minimize': cp.Minimize,
}<|MERGE_RESOLUTION|>--- conflicted
+++ resolved
@@ -60,11 +60,7 @@
     # lower triangular matrix of 1s(inc. diagonal)
     'lower_triangular': (util_constants.tril, ),
     # special identity matrix for rcot problems
-<<<<<<< HEAD
-    # 'identity_rcot': (util_constants.identity_rcot, ),
-=======
     'identity_rcot': (util_constants.identity_rcot, ),
->>>>>>> b04ccdd7
 }
 
 # allowed operators for defining symbolic CVXPY problem
